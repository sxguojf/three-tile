/**
 *@description: Tile Map Mesh 瓦片地图模型
 *@author: 郭江峰
 *@date: 2023-04-06
 */

import { BaseEvent, BufferGeometry, Camera, Clock, Material, Mesh, Object3DEventMap, Vector2, Vector3 } from "three";
import { ITileLoader, LoaderFactory, TileLoader } from "../loader";
import { ISource } from "../source";
import { Tile } from "../tile";
// import { RootTile } from "../tile/RootTile";
import { SourceWithProjection } from "./SourceWithProjection";
import { IProjection, ProjMCT, ProjectFactory } from "./projection";
import { attachEvent, getAttributions, getLocalInfoFromScreen, getLocalInfoFromWorld, getTileCount } from "./util";
import { IPlugin } from "./IPlugin";

/**
 * TileMap Event Map
 * 地图事件
 */
/**
 * Interface representing the event map for a TileMap.
 * Extends the Object3DEventMap interface.
 *
 * @interface TileMapEventMap
 *
 * @property {BaseEvent} ready - Event triggered when the TileMap is ready.
 * @property {BaseEvent & { delta: number }} update - Event triggered when the TileMap is updated, with a delta value.
 *
 * @property {BaseEvent & { tile: Tile }} "tile-created" - Event triggered when a tile is created, with the created tile.
 * @property {BaseEvent & { tile: Tile }} "tile-loaded" - Event triggered when a tile is loaded, with the loaded tile.
 *
 * @property {BaseEvent & { projection: IProjection }} "projection-changed" - Event triggered when the projection changes, with the new projection.
 * @property {BaseEvent & { source: ISource | ISource[] | undefined }} "source-changed" - Event triggered when the source changes, with the new source(s).
 *
 * @property {BaseEvent & { itemsLoaded: number; itemsTotal: number }} "loading-start" - Event triggered when loading starts, with the number of items loaded and total items.
 * @property {BaseEvent & { url: string }} "loading-error" - Event triggered when there is a loading error, with the URL of the failed resource.
 * @property {BaseEvent} "loading-complete" - Event triggered when loading is complete.
 * @property {BaseEvent & { url: string; itemsLoaded: number; itemsTotal: number }} "loading-progress" - Event triggered during loading progress, with the URL, items loaded, and total items.
 *
 * @property {BaseEvent & { url: string }} "parsing-start" - Event triggered when parsing starts, with the URL of the resource being parsed.
 * @property {BaseEvent & { url: string }} "parsing-end" - Event triggered when parsing ends, with the URL of the parsed resource.
 */
export interface TileMapEventMap extends Object3DEventMap {
	ready: BaseEvent;
	update: BaseEvent & { delta: number };

	"tile-created": BaseEvent & { tile: Tile };
	"tile-loaded": BaseEvent & { tile: Tile };

	"projection-changed": BaseEvent & { projection: IProjection };
	"source-changed": BaseEvent & { source: ISource | ISource[] | undefined };

	"loading-start": BaseEvent & { itemsLoaded: number; itemsTotal: number };
	"loading-error": BaseEvent & { url: string };
	"loading-complete": BaseEvent;
	"loading-progress": BaseEvent & { url: string; itemsLoaded: number; itemsTotal: number };

	"parsing-start": BaseEvent & { url: string };
	"parsing-end": BaseEvent & { url: string };
}

/**
 * Map projection center longitude type
 * 地图投影中心经度类型
 */
type ProjectCenterLongitude = 0 | 90 | -90;

/**
 * Type of map create parameters
 * 地图创建参数
 */
export type MapParams = {
	loader?: ITileLoader; //地图加载器, map data loader
	rootTile?: Tile; //根瓦片, root Tile
	imgSource: ISource[] | ISource; //影像数据源, image source
	demSource?: ISource; //高程数据源, terrain source
	minLevel?: number; //最小缩放级别, maximum zoom level of the map
	maxLevel?: number; //最大缩放级别, minimum zoom level for the map
	lon0?: ProjectCenterLongitude; //投影中心经度, map centralMeridian longitude
};

/**
 * Map Mesh
 * 地图模型
 */

export class TileMap extends Mesh<BufferGeometry, Material, TileMapEventMap> {
	// 渲染时钟计时器
	private readonly _clock = new Clock();

	// 是否为LOD模型（LOD模型，当autoUpdate为真时渲染时会自动调用update方法）
	public readonly isLOD = true;

	/**
	 * Whether the LOD object is updated automatically by the renderer per frame or not.
	 * If set to false, you have to call LOD.update() in the render loop by yourself. Default is true.
	 * 瓦片是否在每帧渲染时自动更新，默认为真
	 */
	public autoUpdate = true;

	/**
	 * Root tile, it is the root node of tile tree.
	 * 根瓦片
	 */
	public readonly rootTile: Tile;

	/**
	 * Map data loader, it used for load tile data and create tile geometry/Material
	 * 地图数据加载器
	 */
	public readonly loader: ITileLoader;

	private _minLevel = 2;
	/**
	 * Get min level of map
	 * 地图最小缩放级别，小于这个级别瓦片树不再更新
	 */
	public get minLevel() {
		return this._minLevel;
	}
	/**
	 * Set max level of map
	 * 设置地图最小缩放级别，小于这个级别瓦片树不再更新
	 */
	public set minLevel(value: number) {
		this._minLevel = value;
	}

	private _maxLevel = 19;
	/**
	 * Get max level of map
	 * 地图最大缩放级别，大于这个级别瓦片树不再更新
	 */
	public get maxLevel() {
		return this._maxLevel;
	}
	/**
	 * Set max level of map
	 * 设置地图最大缩放级别，大于这个级别瓦片树不再更新
	 */
	public set maxLevel(value: number) {
		this._maxLevel = value;
	}

	private _autoPosition = false;
	/**
	 * Get whether to adjust z of map automatically.
	 * 是否自动根据视野内地形高度调整地图坐标
	 */
	public get autoPosition() {
		return this._autoPosition;
	}
	/**
	 * Set whether to adjust z of map automatically.
	 * 设置是否自动调整地图坐标，如果设置为true，将在每帧渲染中将地图坐标调整可视区域瓦片的平均高度
	 */
	public set autoPosition(value) {
		this._autoPosition = value;
	}

	/**
	 * Get the number of download cache files.
	 * 下载缓存文件数量
	 */
	public get loadCacheSize() {
		return this.loader.cacheSize;
	}
	/**
	 * Set the number of  download cache files.
	 * 设置瓦片下载缓存文件数量。使用该属性限制缓存瓦片数量，较大的缓存能加快数据下载速度，但会增加内存使用量，一般取<1000。
	 */
	public set loadCacheSize(value) {
		this.loader.cacheSize = value;
	}

	/**
	 * Get max height in view
	 * 可视范围内瓦片的最高海拔高度
	 */
	public get maxZInView() {
		return this.rootTile.maxZ;
	}

	/**
	 * Set min height in view
	 * 取得可视范围内瓦片的最低海拔高度
	 */
	public get minZInView() {
		return this.rootTile.minZ;
	}

	/**
	 * Get avg hegiht in view
	 * 取得可视范围内瓦片的平均海拔高度
	 */
	public get avgZInView() {
		return this.rootTile.avgZ;
	}

	/**
	 * Get central Meridian latidute
	 * 取得中央子午线经度
	 */
	public get lon0() {
		return this.projection.lon0;
	}

	/**
	 * Set central Meridian latidute, default:0
	 * 设置中央子午线经度，中央子午线决定了地图的投影中心经度，可设置为-90，0，90
	 */
	public set lon0(value) {
		if (this.projection.lon0 !== value) {
			if (value != 0 && this.minLevel < 1) {
				console.warn(`Map centralMeridian is ${this.lon0}, minLevel must > 0`);
			}
			this.projection = ProjectFactory.createFromID(this.projection.ID, value);
			this.reload();
		}
	}

	private _projection: IProjection = new ProjMCT(0);

	/**
	 * Set the map projection object
	 * 取得地图投影对象
	 */
	public get projection(): IProjection {
		return this._projection;
	}

	/**
	 * Get the map projection object
	 * 设置地图投影对象
	 */
	private set projection(proj: IProjection) {
		if (proj.ID != this.projection.ID || proj.lon0 != this.lon0) {
			this.rootTile.scale.set(proj.mapWidth, proj.mapHeight, proj.mapDepth);
			this.imgSource.forEach((source) => (source.projection = proj));
			if (this.demSource) {
				this.demSource.projection = proj;
			}
			this._projection = proj;
			this.reload();
			// console.log("Map Projection Changed:", proj.ID, proj.lon0);
			this.dispatchEvent({
				type: "projection-changed",
				projection: proj,
			});
		}
	}

	private _imgSource: SourceWithProjection[] = [];

	/**
	 * Get the image data source object
	 * 取得影像数据源
	 */
	public get imgSource(): SourceWithProjection[] {
		return this._imgSource;
	}

	/**
	 * Set the image data source object
	 * 设置影像数据源
	 */
	public set imgSource(value: ISource | ISource[]) {
		const sources = Array.isArray(value) ? value : [value];

		if (sources.length === 0) {
			throw new Error("imgSource can not be empty");
		}

		// 将第一个影像层的投影设置为地图投影
		this.projection = ProjectFactory.createFromID(sources[0].projectionID, this.projection.lon0);

		//用代理替换原数据源
		const agentSource = sources.map((source) => {
			if (source instanceof SourceWithProjection) {
				return source;
			} else {
				return new SourceWithProjection(source, this.projection);
			}
		});

		this._imgSource = agentSource;
		this.loader.imgSource = agentSource;

		this.dispatchEvent({ type: "source-changed", source: value });
	}

	private _demSource: SourceWithProjection | undefined;
	/**
	 * Get the terrain data source
	 * 设置地形数据源
	 */
	public get demSource(): SourceWithProjection | undefined {
		return this._demSource;
	}

	/**
	 * Set the terrain data source
	 * 取得地形数据源
	 */
	public set demSource(value: ISource | undefined) {
		if (value) {
			if (value instanceof SourceWithProjection) {
				this._demSource = value;
			} else {
				this._demSource = new SourceWithProjection(value, this.projection);
			}
		} else {
			this._demSource = undefined;
		}
		this.loader.demSource = this._demSource;

		this.dispatchEvent({ type: "source-changed", source: value });
	}

	private _LODThreshold = 1;

	/**
	 * Get LOD threshold
	 * 取得LOD阈值
	 */
	public get LODThreshold() {
		return this._LODThreshold;
	}

	/**
	 * Set LOD threshold
	 * 设置LOD阈值，LOD阈值越大，瓦片细化，但耗费资源越高，建议取1-2之间
	 */
	public set LODThreshold(value) {
		this._LODThreshold = value;
	}

	/** get use worker */
	public get useWorker() {
		return this.loader.useWorker;
	}
	/** set use worker */
	public set useWorker(value: boolean) {
		this.loader.useWorker = value;
	}

	/**
     * Create a map using factory function
     * 地图创建工厂函数
       @param params 地图参数 {@link MapParams}
       @returns map mesh 地图模型
       @example
       ``` typescript
        TileMap.create({
            // 影像数据源
            imgSource: [Source.mapBoxImgSource, new TestSource()],
            // 高程数据源
            demSource: source.mapBoxDemSource,
            // 地图投影中心经度
            lon0: 90,
            // 最小缩放级别
            minLevel: 1,
            // 最大缩放级别
            maxLevel: 18,
        });
       ```
     */
	public static create(params: MapParams) {
		return new TileMap(params);
	}

	/**
	 * Map mesh constructor
	 *
	 * 地图模型构造函数
	 * @param params 地图参数 {@link MapParams}
	 * @example
	 * ``` typescript
	
	  const map = new TileMap({
	  		// 加载器
			loader: new TileLoader(),
            // 影像数据源
            imgSource: [Source.mapBoxImgSource, new TestSource()],
            // 高程数据源
            demSource: source.mapBoxDemSource,
            // 地图投影中心经度
            lon0: 90,
            // 最小缩放级别
            minLevel: 1,
            // 最大缩放级别
            maxLevel: 18,
        });;
	 * ```
	 */
	public constructor(params: MapParams) {
		super();
		this.up.set(0, 0, 1);
		this.loader = params.loader ?? new TileLoader();
		this.rootTile = params.rootTile ?? new Tile();
		this.rootTile.matrixAutoUpdate = true;

		this.minLevel = params.minLevel ?? 1;
		this.maxLevel = params.maxLevel ?? 19;

		this.imgSource = params.imgSource;
		this.demSource = params.demSource;
		this.lon0 = params.lon0 ?? 0;
		this.rootTile.scale.set(this.projection.mapWidth, this.projection.mapHeight, this.projection.mapDepth);

		// 绑定事件
		attachEvent(this);

		// 模型加入地图
		this.add(this.rootTile);

		// 更新地图模型矩阵
		this.rootTile.updateMatrix();
	}

	/**
	 * Update the map, It is automatically called after mesh adding a scene
	 * 模型更新回调函数，地图加入场景后会在每帧更新时被调用，该函数调用根瓦片实现瓦片树更新和数据加载
	 * @param camera
	 */
	public update(camera: Camera) {
		const elapseTime = this._clock.getElapsedTime();
		// 控制瓦片树更新速率 10fps
		if (elapseTime > 1 / 5) {
			// this.rootTile.receiveShadow = this.receiveShadow;
			// this.rootTile.castShadow = this.castShadow;
			this.rootTile.update({
				camera,
				loader: this.loader,
				minLevel: this.minLevel,
				maxLevel: this.maxLevel,
				LODThreshold: this.LODThreshold,
			});
			this._clock.start();
			this.dispatchEvent({ type: "update", delta: elapseTime });
		}

		// 动态调整地图高度
		if (this.autoPosition) {
			// 平均海拔高度向量
			const hv = this.localToWorld(this.up.clone().multiplyScalar(this.avgZInView));
			// 当前地图高度与平均海拔高度之差，每次移动0.01km
			const dv = this.position.clone().add(hv).multiplyScalar(0.01);
			this.position.sub(dv);
		}
	}

	/**
	 * reload the map data，muse called after the source has changed
	 * 重新加载地图，在改变地图数据源后调用它才能生效
	 */
	public reload() {
		this.rootTile.reload();
	}

	/**
	 * dispose map.
	 * todo: remve event.
	 * 释放地图资源，并移出场景
	 */
	public dispose() {
		this.removeFromParent();
		this.reload();
	}

	/**
	 * Geo coordinates converted to map model coordinates
	 * 地理坐标转换为地图模型坐标(与geo2map同功能)
	 * @param geo 地理坐标（经纬度）
	 * @returns 模型坐标
	 */
	public geo2pos(geo: Vector3) {
		const pos = this.projection.project(geo.x, geo.y);
		return new Vector3(pos.x, pos.y, geo.z);
	}

	/**
	 * Geo coordinates converted to map model coordinates
	 * 地理坐标转换为地图模型坐标(与geo2pos同功能)
	 * @param geo 地理坐标（经纬度）
	 * @returns 模型坐标
	 */
	public geo2map(geo: Vector3) {
		return this.geo2pos(geo);
	}

	/**
	 * Geo coordinates converted to world coordinates
	 * 地理坐标转换为世界坐标
	 *
	 * @param geo 地理坐标（经纬度）
	 * @returns 世界坐标
	 */
	public geo2world(geo: Vector3) {
		return this.localToWorld(this.geo2pos(geo));
	}

	/**
	 * Map model coordinates converted to geo coordinates
	 * 地图模型坐标转换为地理坐标(与map2geo同功能)
	 * @param pos 模型坐标
	 * @returns 地理坐标（经纬度）
	 */
	public pos2geo(pos: Vector3) {
		const position = this.projection.unProject(pos.x, pos.y);
		return new Vector3(position.lon, position.lat, pos.z);
	}

	/**
	 * Map model coordinates converted to geo coordinates
	 * 地图模型坐标转换为地理坐标(与pos2geo同功能)
	 * @param map 模型坐标
	 * @returns 地理坐标（经纬度）
	 */
	public map2geo(pos: Vector3) {
		return this.pos2geo(pos);
	}

	/**
	 * World coordinates converted to geo coordinates
	 * 世界坐标转换为地理坐标
	 *
	 * @param world 世界坐标
	 * @returns 地理坐标（经纬度）
	 */
	public world2geo(world: Vector3) {
		return this.pos2geo(this.worldToLocal(world.clone()));
	}

	/**
	 * Get the ground infomation from latitude and longitude
	 * 获取指定经纬度的地面信息（法向量、高度等）
	 * @param geo 地理坐标
	 * @returns 地面信息
	 */
	public getLocalInfoFromGeo(geo: Vector3) {
		const pointer = this.geo2world(geo);
		return getLocalInfoFromWorld(this, pointer);
	}

	/**
	 * Get loacation infomation from world position
	 * 获取指定世界坐标的地面信息
	 * @param pos 世界坐标
	 * @returns 地面信息
	 */
	public getLocalInfoFromWorld(pos: Vector3) {
		return getLocalInfoFromWorld(this, pos);
	}

	/**
	 * Get loacation infomation from screen pointer
	 * 获取指定屏幕坐标的地面信息
	 * @param camera 摄像机
	 * @param pointer 点的屏幕坐标（-0.5~0.5）
	 * @returns 位置信息（经纬度、高度等）
	 */
	public getLocalInfoFromScreen(camera: Camera, pointer: Vector2) {
		return getLocalInfoFromScreen(camera, this, pointer);
	}

	/**
	 * Get map source attributions information
	 * 取得地图数据归属版权信息
	 */
	public get attributions() {
		return getAttributions(this);
	}

	/**
	 * Get map tiles statistics to debug
	 * 取得瓦片统计信息，用于调试性能
	 */
	public get tileCount() {
		return getTileCount(this);
	}

<<<<<<< HEAD
	public plugins: IPlugin[] = [];

	public async use(plugin: IPlugin, options?: any): Promise<this> {
		if (this.plugins.includes(plugin)) {
			return this;
		}
		await plugin.install(this, options);
		this.plugins.push(plugin);
		return this;
=======
	/**
	 * Get the number of currently downloading tiles
	 * 取得当前正在下载的瓦片数量
	 */
	public get downloading() {
		return Tile.downloadThreads;
	}

	public get loaderInfo() {
		return LoaderFactory.getLoadersInfo();
>>>>>>> 49dc59be
	}
}<|MERGE_RESOLUTION|>--- conflicted
+++ resolved
@@ -581,7 +581,6 @@
 		return getTileCount(this);
 	}
 
-<<<<<<< HEAD
 	public plugins: IPlugin[] = [];
 
 	public async use(plugin: IPlugin, options?: any): Promise<this> {
@@ -591,7 +590,7 @@
 		await plugin.install(this, options);
 		this.plugins.push(plugin);
 		return this;
-=======
+	}
 	/**
 	 * Get the number of currently downloading tiles
 	 * 取得当前正在下载的瓦片数量
@@ -602,6 +601,5 @@
 
 	public get loaderInfo() {
 		return LoaderFactory.getLoadersInfo();
->>>>>>> 49dc59be
 	}
 }
--- conflicted
+++ resolved
@@ -4,7 +4,7 @@
  *@date: 2023-04-06
  */
 
-import { BoxHelper, BufferGeometry, Material, Mesh } from "three";
+import { BoxHelper, BufferGeometry, Material, Mesh, MeshBasicMaterial } from "three";
 import { TileGeometry } from "../geometry";
 import { ISource } from "../source";
 import { ITileLoader, TileLoadParamsType } from "./ITileLoaders";
@@ -128,22 +128,11 @@
 		if (this.demSource && z >= this.demSource.minLevel && this._isBoundsInSourceBounds(this.demSource, bounds)) {
 			const loader = LoaderFactory.getGeometryLoader(this.demSource);
 			const source = this.demSource;
-<<<<<<< HEAD
-			geometry = await loader.load({ source, ...params }).catch(e => {
-				if (this.debug > 0) {
-					console.error("Load Geometry Error:", e);
-				}
-				return new TileGeometry();
-			});
-			geometry.addEventListener("dispose", () => {
-				loader.unload && loader.unload(geometry);
-			});
-=======
 			TileLoader._downloadingThreads++;
 			geometry = await loader
 				.load({ source, ...params })
 				.catch(e => {
-					if (this.debug) {
+					if (this.debug > 0) {
 						console.error("Load Geometry Error:", e);
 					}
 					return new TileGeometry();
@@ -157,7 +146,6 @@
 				evt.target.removeEventListener("dispose", dispose);
 			};
 			geometry.addEventListener("dispose", dispose);
->>>>>>> 56bad472
 		} else {
 			geometry = new TileGeometry();
 		}
@@ -182,19 +170,11 @@
 		for (let i = 0; i < sources.length; i++) {
 			const source = sources[i];
 			const loader = LoaderFactory.getMaterialLoader(source);
-<<<<<<< HEAD
-			const material = await loader.load({ source, ...params }).catch(e => {
-				if (this.debug > 0) {
-					console.error("Load Material Error:", e);
-				}
-			});
-			if (material) {
-=======
 			TileLoader._downloadingThreads++;
 			const material: Material = await loader
 				.load({ source, ...params })
 				.catch(e => {
-					if (this.debug) {
+					if (this.debug > 0) {
 						console.error("Load Material Error:", e);
 					}
 					return new MeshBasicMaterial({ transparent: true, opacity: -1 });
@@ -204,24 +184,16 @@
 				});
 
 			if (material.opacity >= 0) {
->>>>>>> 56bad472
 				material.opacity = source.opacity;
 				const dispose = (evt: { target: Material }) => {
 					loader.unload && loader.unload(evt.target);
 					evt.target.removeEventListener("dispose", dispose);
 				};
 				material.addEventListener("dispose", dispose);
-<<<<<<< HEAD
 				materials.push(material);
 			}
 		}
 		return materials;
-=======
-			}
-			return material;
-		});
-		return Promise.all(materialsPromise);
->>>>>>> 56bad472
 	}
 
 	/**
